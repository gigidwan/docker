package cliconfig

import (
	"fmt"
	"io"
	"os"
	"path/filepath"

	"github.com/docker/docker/cliconfig/configfile"
	"github.com/docker/docker/pkg/homedir"
	"github.com/docker/engine-api/types"
)

const (
	// ConfigFileName is the name of config file
	ConfigFileName = "config.json"
	configFileDir  = ".docker"
	oldConfigfile  = ".dockercfg"
)

var (
	configDir = os.Getenv("DOCKER_CONFIG")
)

func init() {
	if configDir == "" {
		configDir = filepath.Join(homedir.Get(), configFileDir)
	}
}

// ConfigDir returns the directory the configuration file is stored in
func ConfigDir() string {
	return configDir
}

// SetConfigDir sets the directory the configuration file is stored in
func SetConfigDir(dir string) {
	configDir = dir
}

<<<<<<< HEAD
// ConfigFile ~/.docker/config.json file info
type ConfigFile struct {
	AuthConfigs      map[string]types.AuthConfig `json:"auths"`
	HTTPHeaders      map[string]string           `json:"HttpHeaders,omitempty"`
	PsFormat         string                      `json:"psFormat,omitempty"`
	ImagesFormat     string                      `json:"imagesFormat,omitempty"`
	StatsFormat      string                      `json:"statsFormat,omitempty"`
	DetachKeys       string                      `json:"detachKeys,omitempty"`
	CredentialsStore string                      `json:"credsStore,omitempty"`
	filename         string                      // Note: not serialized - for internal use only
}

=======
>>>>>>> d85491ff
// NewConfigFile initializes an empty configuration file for the given filename 'fn'
func NewConfigFile(fn string) *configfile.ConfigFile {
	return &configfile.ConfigFile{
		AuthConfigs: make(map[string]types.AuthConfig),
		HTTPHeaders: make(map[string]string),
		Filename:    fn,
	}
}

// LegacyLoadFromReader is a convenience function that creates a ConfigFile object from
// a non-nested reader
func LegacyLoadFromReader(configData io.Reader) (*configfile.ConfigFile, error) {
	configFile := configfile.ConfigFile{
		AuthConfigs: make(map[string]types.AuthConfig),
	}
	err := configFile.LegacyLoadFromReader(configData)
	return &configFile, err
}

// LoadFromReader is a convenience function that creates a ConfigFile object from
// a reader
func LoadFromReader(configData io.Reader) (*configfile.ConfigFile, error) {
	configFile := configfile.ConfigFile{
		AuthConfigs: make(map[string]types.AuthConfig),
	}
	err := configFile.LoadFromReader(configData)
	return &configFile, err
}

// Load reads the configuration files in the given directory, and sets up
// the auth config information and returns values.
// FIXME: use the internal golang config parser
func Load(configDir string) (*configfile.ConfigFile, error) {
	if configDir == "" {
		configDir = ConfigDir()
	}

	configFile := configfile.ConfigFile{
		AuthConfigs: make(map[string]types.AuthConfig),
		Filename:    filepath.Join(configDir, ConfigFileName),
	}

	// Try happy path first - latest config file
	if _, err := os.Stat(configFile.Filename); err == nil {
		file, err := os.Open(configFile.Filename)
		if err != nil {
			return &configFile, fmt.Errorf("%s - %v", configFile.Filename, err)
		}
		defer file.Close()
		err = configFile.LoadFromReader(file)
		if err != nil {
			err = fmt.Errorf("%s - %v", configFile.Filename, err)
		}
		return &configFile, err
	} else if !os.IsNotExist(err) {
		// if file is there but we can't stat it for any reason other
		// than it doesn't exist then stop
		return &configFile, fmt.Errorf("%s - %v", configFile.Filename, err)
	}

	// Can't find latest config file so check for the old one
	confFile := filepath.Join(homedir.Get(), oldConfigfile)
	if _, err := os.Stat(confFile); err != nil {
		return &configFile, nil //missing file is not an error
	}
	file, err := os.Open(confFile)
	if err != nil {
		return &configFile, fmt.Errorf("%s - %v", confFile, err)
	}
	defer file.Close()
	err = configFile.LegacyLoadFromReader(file)
	if err != nil {
		return &configFile, fmt.Errorf("%s - %v", confFile, err)
	}

	if configFile.HTTPHeaders == nil {
		configFile.HTTPHeaders = map[string]string{}
	}
	return &configFile, nil
}<|MERGE_RESOLUTION|>--- conflicted
+++ resolved
@@ -38,21 +38,6 @@
 	configDir = dir
 }
 
-<<<<<<< HEAD
-// ConfigFile ~/.docker/config.json file info
-type ConfigFile struct {
-	AuthConfigs      map[string]types.AuthConfig `json:"auths"`
-	HTTPHeaders      map[string]string           `json:"HttpHeaders,omitempty"`
-	PsFormat         string                      `json:"psFormat,omitempty"`
-	ImagesFormat     string                      `json:"imagesFormat,omitempty"`
-	StatsFormat      string                      `json:"statsFormat,omitempty"`
-	DetachKeys       string                      `json:"detachKeys,omitempty"`
-	CredentialsStore string                      `json:"credsStore,omitempty"`
-	filename         string                      // Note: not serialized - for internal use only
-}
-
-=======
->>>>>>> d85491ff
 // NewConfigFile initializes an empty configuration file for the given filename 'fn'
 func NewConfigFile(fn string) *configfile.ConfigFile {
 	return &configfile.ConfigFile{

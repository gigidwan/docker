package main

import (
	"fmt"
	"os/exec"
	"strings"
	"testing"
	"time"
)

// Regression test for https://github.com/docker/docker/issues/7843
func TestStartAttachReturnsOnError(t *testing.T) {
	defer deleteAllContainers()

	dockerCmd(t, "run", "-d", "--name", "test", "busybox")
	dockerCmd(t, "wait", "test")

	// Expect this to fail because the above container is stopped, this is what we want
	if _, err := runCommand(exec.Command(dockerBinary, "run", "-d", "--name", "test2", "--link", "test:test", "busybox")); err == nil {
		t.Fatal("Expected error but got none")
	}

	ch := make(chan struct{})
	go func() {
		// Attempt to start attached to the container that won't start
		// This should return an error immediately since the container can't be started
		if _, err := runCommand(exec.Command(dockerBinary, "start", "-a", "test2")); err == nil {
			t.Fatal("Expected error but got none")
		}
		close(ch)
	}()

	select {
	case <-ch:
	case <-time.After(time.Second):
		t.Fatalf("Attach did not exit properly")
	}

	logDone("start - error on start with attach exits")
}

<<<<<<< HEAD
=======
// gh#8555: Exit code should be passed through when using start -a
func TestStartAttachCorrectExitCode(t *testing.T) {
	defer deleteAllContainers()

	runCmd := exec.Command(dockerBinary, "run", "-d", "busybox", "sh", "-c", "sleep 2; exit 1")
	out, _, _, err := runCommandWithStdoutStderr(runCmd)
	if err != nil {
		t.Fatalf("failed to run container: %v, output: %q", err, out)
	}

	out = stripTrailingCharacters(out)

	// make sure the container has exited before trying the "start -a"
	waitCmd := exec.Command(dockerBinary, "wait", out)
	if out, _, err = runCommandWithOutput(waitCmd); err != nil {
		t.Fatal(out, err)
	}

	startCmd := exec.Command(dockerBinary, "start", "-a", out)
	startOut, exitCode, err := runCommandWithOutput(startCmd)
	if err != nil && !strings.Contains("exit status 1", fmt.Sprintf("%s", err)) {
		t.Fatalf("start command failed unexpectedly with error: %v, output: %q", err, startOut)
	}
	if exitCode != 1 {
		t.Fatalf("start -a did not respond with proper exit code: expected 1, got %d", exitCode)
	}

	logDone("start - correct exit code returned with -a")
}

func TestStartRecordError(t *testing.T) {
	defer deleteAllContainers()

	// when container runs successfully, we should not have state.Error
	dockerCmd(t, "run", "-d", "-p", "9999:9999", "--name", "test", "busybox", "top")
	stateErr, err := inspectField("test", "State.Error")
	if err != nil {
		t.Fatalf("Failed to inspect %q state's error, got error %q", "test", err)
	}
	if stateErr != "" {
		t.Fatalf("Expected to not have state error but got state.Error(%q)", stateErr)
	}

	// Expect this to fail and records error because of ports conflict
	out, _, err := runCommandWithOutput(exec.Command(dockerBinary, "run", "-d", "--name", "test2", "-p", "9999:9999", "busybox", "top"))
	if err == nil {
		t.Fatalf("Expected error but got none, output %q", out)
	}
	stateErr, err = inspectField("test2", "State.Error")
	if err != nil {
		t.Fatalf("Failed to inspect %q state's error, got error %q", "test2", err)
	}
	expected := "port is already allocated"
	if stateErr == "" || !strings.Contains(stateErr, expected) {
		t.Fatalf("State.Error(%q) does not include %q", stateErr, expected)
	}

	// Expect the conflict to be resolved when we stop the initial container
	dockerCmd(t, "stop", "test")
	dockerCmd(t, "start", "test2")
	stateErr, err = inspectField("test2", "State.Error")
	if err != nil {
		t.Fatalf("Failed to inspect %q state's error, got error %q", "test", err)
	}
	if stateErr != "" {
		t.Fatalf("Expected to not have state error but got state.Error(%q)", stateErr)
	}

	logDone("start - set state error when start fails")
}

>>>>>>> ce1393cb
// gh#8726: a failed Start() breaks --volumes-from on subsequent Start()'s
func TestStartVolumesFromFailsCleanly(t *testing.T) {
	defer deleteAllContainers()

	// Create the first data volume
<<<<<<< HEAD
	cmd(t, "run", "-d", "--name", "data_before", "-v", "/foo", "busybox")
=======
	dockerCmd(t, "run", "-d", "--name", "data_before", "-v", "/foo", "busybox")
>>>>>>> ce1393cb

	// Expect this to fail because the data test after contaienr doesn't exist yet
	if _, err := runCommand(exec.Command(dockerBinary, "run", "-d", "--name", "consumer", "--volumes-from", "data_before", "--volumes-from", "data_after", "busybox")); err == nil {
		t.Fatal("Expected error but got none")
	}

	// Create the second data volume
<<<<<<< HEAD
	cmd(t, "run", "-d", "--name", "data_after", "-v", "/bar", "busybox")

	// Now, all the volumes should be there
	cmd(t, "start", "consumer")

	// Check that we have the volumes we want
	out, _, _ := cmd(t, "inspect", "--format='{{ len .Volumes }}'", "consumer")
=======
	dockerCmd(t, "run", "-d", "--name", "data_after", "-v", "/bar", "busybox")

	// Now, all the volumes should be there
	dockerCmd(t, "start", "consumer")

	// Check that we have the volumes we want
	out, _, _ := dockerCmd(t, "inspect", "--format='{{ len .Volumes }}'", "consumer")
>>>>>>> ce1393cb
	n_volumes := strings.Trim(out, " \r\n'")
	if n_volumes != "2" {
		t.Fatalf("Missing volumes: expected 2, got %s", n_volumes)
	}

	logDone("start - missing containers in --volumes-from did not affect subsequent runs")
}<|MERGE_RESOLUTION|>--- conflicted
+++ resolved
@@ -39,8 +39,6 @@
 	logDone("start - error on start with attach exits")
 }
 
-<<<<<<< HEAD
-=======
 // gh#8555: Exit code should be passed through when using start -a
 func TestStartAttachCorrectExitCode(t *testing.T) {
 	defer deleteAllContainers()
@@ -112,17 +110,12 @@
 	logDone("start - set state error when start fails")
 }
 
->>>>>>> ce1393cb
 // gh#8726: a failed Start() breaks --volumes-from on subsequent Start()'s
 func TestStartVolumesFromFailsCleanly(t *testing.T) {
 	defer deleteAllContainers()
 
 	// Create the first data volume
-<<<<<<< HEAD
-	cmd(t, "run", "-d", "--name", "data_before", "-v", "/foo", "busybox")
-=======
 	dockerCmd(t, "run", "-d", "--name", "data_before", "-v", "/foo", "busybox")
->>>>>>> ce1393cb
 
 	// Expect this to fail because the data test after contaienr doesn't exist yet
 	if _, err := runCommand(exec.Command(dockerBinary, "run", "-d", "--name", "consumer", "--volumes-from", "data_before", "--volumes-from", "data_after", "busybox")); err == nil {
@@ -130,15 +123,6 @@
 	}
 
 	// Create the second data volume
-<<<<<<< HEAD
-	cmd(t, "run", "-d", "--name", "data_after", "-v", "/bar", "busybox")
-
-	// Now, all the volumes should be there
-	cmd(t, "start", "consumer")
-
-	// Check that we have the volumes we want
-	out, _, _ := cmd(t, "inspect", "--format='{{ len .Volumes }}'", "consumer")
-=======
 	dockerCmd(t, "run", "-d", "--name", "data_after", "-v", "/bar", "busybox")
 
 	// Now, all the volumes should be there
@@ -146,7 +130,6 @@
 
 	// Check that we have the volumes we want
 	out, _, _ := dockerCmd(t, "inspect", "--format='{{ len .Volumes }}'", "consumer")
->>>>>>> ce1393cb
 	n_volumes := strings.Trim(out, " \r\n'")
 	if n_volumes != "2" {
 		t.Fatalf("Missing volumes: expected 2, got %s", n_volumes)
